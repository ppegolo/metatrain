import logging
import warnings
from pathlib import Path
from typing import List, Union

import torch
import torch.distributed
from torch.utils.data import DataLoader, DistributedSampler

from ...utils.composition import calculate_composition_weights
from ...utils.data import (
    CombinedDataLoader,
    Dataset,
    TargetInfoDict,
    collate_fn,
    get_all_targets,
)
from ...utils.data.extract_targets import get_targets_dict
from ...utils.distributed.distributed_data_parallel import DistributedDataParallel
from ...utils.distributed.slurm import DistributedEnvironment
from ...utils.evaluate_model import evaluate_model
from ...utils.external_naming import to_external_name
from ...utils.io import check_file_extension
from ...utils.logging import MetricLogger
from ...utils.loss import TensorMapDictLoss
from ...utils.metrics import RMSEAccumulator
from ...utils.per_atom import average_by_num_atoms
from .model import SoapBpnn


logger = logging.getLogger(__name__)


# Filter out the second derivative and device warnings from rascaline-torch
warnings.filterwarnings("ignore", category=UserWarning, message="second derivative")
warnings.filterwarnings(
    "ignore", category=UserWarning, message="Systems data is on device"
)


class Trainer:
    def __init__(self, train_hypers):
        self.hypers = train_hypers
        self.optimizer_state_dict = None
        self.scheduler_state_dict = None
        self.epoch = None

    def train(
        self,
        model: SoapBpnn,
        dtype: torch.dtype,
        devices: List[torch.device],
        train_datasets: List[Union[Dataset, torch.utils.data.Subset]],
        val_datasets: List[Union[Dataset, torch.utils.data.Subset]],
        checkpoint_dir: str,
    ):
        assert dtype in SoapBpnn.__supported_dtypes__

        is_distributed = self.hypers["distributed"]

        if is_distributed:
            distr_env = DistributedEnvironment(self.hypers["distributed_port"])
            torch.distributed.init_process_group(backend="nccl")
            world_size = torch.distributed.get_world_size()
            rank = torch.distributed.get_rank()
        else:
            rank = 0

        if is_distributed:
            if len(devices) > 1:
                raise ValueError(
                    "Requested distributed training with the `multi-gpu` device. "
                    " If you want to run distributed training with SOAP-BPNN, please "
                    "set `device` to cuda."
                )
            # the calculation of the device number works both when GPUs on different
            # processes are not visible to each other and when they are
            device_number = distr_env.local_rank % torch.cuda.device_count()
            device = torch.device("cuda", device_number)
        else:
            device = devices[
                0
            ]  # only one device, as we don't support multi-gpu for now

        if is_distributed:
            logger.info(f"Training on {world_size} devices with dtype {dtype}")
        else:
            logger.info(f"Training on device {device} with dtype {dtype}")
        model.to(device=device, dtype=dtype)
        if is_distributed:
            model = DistributedDataParallel(model, device_ids=[device], find_unused_parameters=True)

        # Calculate and set the composition weights for all targets:
        logger.info("Calculating composition weights")
        for target_name in (model.module if is_distributed else model).new_outputs:
            if "mtt::aux::" in target_name:
                continue
            # TODO: document transfer learning and say that outputs that are already
            # present in the model will keep their composition weights
            if target_name in self.hypers["fixed_composition_weights"].keys():
                logger.info(
                    f"For {target_name}, model will use "
                    "user-supplied composition weights"
                )
                cur_weight_dict = self.hypers["fixed_composition_weights"][target_name]
                atomic_types = []
                num_species = len(cur_weight_dict)
                fixed_weights = torch.zeros(num_species, dtype=dtype, device=device)

                for ii, (key, weight) in enumerate(cur_weight_dict.items()):
                    atomic_types.append(key)
                    fixed_weights[ii] = weight

<<<<<<< HEAD
                if not set(atomic_types) == set((model.module if is_distributed else model).atomic_types):
=======
                if (
                    not set(atomic_types)
                    == (model.module if is_distributed else model).atomic_types
                ):
>>>>>>> 96f2c74f
                    raise ValueError(
                        "Supplied atomic types are not present in the dataset."
                    )
                (model.module if is_distributed else model).set_composition_weights(
                    target_name, fixed_weights, atomic_types
                )

            else:
                train_datasets_with_target = []
                for dataset in train_datasets:
                    if target_name in get_all_targets(dataset):
                        train_datasets_with_target.append(dataset)
                if len(train_datasets_with_target) == 0:
                    raise ValueError(
                        f"Target {target_name} in the model's new capabilities is not "
                        "present in any of the training datasets."
                    )
                composition_weights, composition_types = calculate_composition_weights(
                    train_datasets_with_target, target_name
                )
                (model.module if is_distributed else model).set_composition_weights(
                    target_name, composition_weights, composition_types
                )

        logger.info("Setting up data loaders")

        if is_distributed:
            train_samplers = [
                DistributedSampler(
                    train_dataset,
                    num_replicas=world_size,
                    rank=rank,
                    shuffle=True,
                    drop_last=True,
                )
                for train_dataset in train_datasets
            ]
            val_samplers = [
                DistributedSampler(
                    val_dataset,
                    num_replicas=world_size,
                    rank=rank,
                    shuffle=False,
                    drop_last=False,
                )
                for val_dataset in val_datasets
            ]
        else:
            train_samplers = [None] * len(train_datasets)
            val_samplers = [None] * len(val_datasets)

        # Create dataloader for the training datasets:
        train_dataloaders = []
        for dataset, sampler in zip(train_datasets, train_samplers):
            train_dataloaders.append(
                DataLoader(
                    dataset=dataset,
                    batch_size=self.hypers["batch_size"],
                    sampler=sampler,
                    shuffle=(
                        sampler is None
                    ),  # the sampler takes care of this (if present)
                    drop_last=(
                        sampler is None
                    ),  # the sampler takes care of this (if present)
                    collate_fn=collate_fn,
                )
            )
        train_dataloader = CombinedDataLoader(train_dataloaders, shuffle=True)

        # Create dataloader for the validation datasets:
        val_dataloaders = []
        for dataset, sampler in zip(val_datasets, val_samplers):
            val_dataloaders.append(
                DataLoader(
                    dataset=dataset,
                    batch_size=self.hypers["batch_size"],
                    sampler=sampler,
                    shuffle=False,
                    drop_last=False,
                    collate_fn=collate_fn,
                )
            )
        val_dataloader = CombinedDataLoader(val_dataloaders, shuffle=False)

        # Extract all the possible outputs and their gradients:
        train_targets = get_targets_dict(
            train_datasets, (model.module if is_distributed else model).dataset_info
        )
        outputs_list = []
        for target_name, target_info in train_targets.items():
            outputs_list.append(target_name)
            for gradient_name in target_info.gradients:
                outputs_list.append(f"{target_name}_{gradient_name}_gradients")
        # Create a loss weight dict:
        loss_weights_dict = {}
        for output_name in outputs_list:
            loss_weights_dict[output_name] = (
                self.hypers["loss_weights"][
                    to_external_name(output_name, train_targets)
                ]
                if to_external_name(output_name, train_targets)
                in self.hypers["loss_weights"]
                else 1.0
            )
        loss_weights_dict_external = {
            to_external_name(key, train_targets): value
            for key, value in loss_weights_dict.items()
        }
        logging.info(f"Training with loss weights: {loss_weights_dict_external}")

        # Create a loss function:
        loss_fn = TensorMapDictLoss(loss_weights_dict)

        # Create an optimizer:
        optimizer = torch.optim.Adam(
            model.parameters(), lr=self.hypers["learning_rate"]
        )
        if self.optimizer_state_dict is not None:
            optimizer.load_state_dict(self.optimizer_state_dict)

        # Create a scheduler:
        lr_scheduler = torch.optim.lr_scheduler.ReduceLROnPlateau(
            optimizer,
            mode="min",
            factor=self.hypers["scheduler_factor"],
            patience=self.hypers["scheduler_patience"],
        )
        if self.scheduler_state_dict is not None:
            lr_scheduler.load_state_dict(self.scheduler_state_dict)

        # counters for early stopping:
        best_val_loss = float("inf")
        epochs_without_improvement = 0

        # per-atom targets:
        per_structure_targets = self.hypers["per_structure_targets"]

        start_epoch = 0 if self.epoch is None else self.epoch + 1

        # Train the model:
        logger.info("Starting training")
        for epoch in range(start_epoch, start_epoch + self.hypers["num_epochs"]):
            if is_distributed:
                sampler.set_epoch(epoch)

            train_rmse_calculator = RMSEAccumulator()
            val_rmse_calculator = RMSEAccumulator()

            train_loss = 0.0
            for batch in train_dataloader:
                optimizer.zero_grad()

                systems, targets = batch
                systems = [system.to(dtype=dtype, device=device) for system in systems]
                targets = {
                    key: value.to(dtype=dtype, device=device)
                    for key, value in targets.items()
                }
                predictions = evaluate_model(
                    model,
                    systems,
                    TargetInfoDict(
                        **{key: train_targets[key] for key in targets.keys()}
                    ),
                    is_training=True,
                )

                # average by the number of atoms
                predictions = average_by_num_atoms(
                    predictions, systems, per_structure_targets
                )
                targets = average_by_num_atoms(targets, systems, per_structure_targets)

                train_loss_batch = loss_fn(predictions, targets)
                train_loss_batch.backward()
                optimizer.step()

                if is_distributed:
                    # sum the loss over all processes
                    torch.distributed.all_reduce(train_loss_batch)
                train_loss += train_loss_batch.item()
                train_rmse_calculator.update(predictions, targets)
            finalized_train_info = train_rmse_calculator.finalize(
                not_per_atom=["positions_gradients"] + per_structure_targets,
                is_distributed=is_distributed,
                device=device,
            )

            val_loss = 0.0
            for batch in val_dataloader:
                systems, targets = batch
                systems = [system.to(dtype=dtype, device=device) for system in systems]
                targets = {
                    key: value.to(dtype=dtype, device=device)
                    for key, value in targets.items()
                }
                predictions = evaluate_model(
                    model,
                    systems,
                    TargetInfoDict(
                        **{key: train_targets[key] for key in targets.keys()}
                    ),
                    is_training=False,
                )

                # average by the number of atoms
                predictions = average_by_num_atoms(
                    predictions, systems, per_structure_targets
                )
                targets = average_by_num_atoms(targets, systems, per_structure_targets)

                val_loss_batch = loss_fn(predictions, targets)

                if is_distributed:
                    # sum the loss over all processes
                    torch.distributed.all_reduce(val_loss_batch)
                val_loss += val_loss_batch.item()
                val_rmse_calculator.update(predictions, targets)
            finalized_val_info = val_rmse_calculator.finalize(
                not_per_atom=["positions_gradients"] + per_structure_targets,
                is_distributed=is_distributed,
                device=device,
            )

            lr_scheduler.step(val_loss)

            # Now we log the information:
            finalized_train_info = {"loss": train_loss, **finalized_train_info}
            finalized_val_info = {
                "loss": val_loss,
                **finalized_val_info,
            }

            if epoch == start_epoch:
                metric_logger = MetricLogger(
                    log_obj=logger,
                    dataset_info=model.dataset_info,
                    initial_metrics=[finalized_train_info, finalized_val_info],
                    names=["training", "validation"],
                )
            if epoch % self.hypers["log_interval"] == 0:
                metric_logger.log(
                    metrics=[finalized_train_info, finalized_val_info],
                    epoch=epoch,
                    rank=rank,
                )

            if epoch % self.hypers["checkpoint_interval"] == 0:
                if is_distributed:
                    torch.distributed.barrier()
                self.optimizer_state_dict = optimizer.state_dict()
                self.scheduler_state_dict = lr_scheduler.state_dict()
                self.epoch = epoch
                self.save_checkpoint(
                    (model.module if is_distributed else model),
                    Path(checkpoint_dir) / f"model_{epoch}.ckpt",
                )

            # early stopping criterion:
            if val_loss < best_val_loss:
                best_val_loss = val_loss
                epochs_without_improvement = 0
            else:
                epochs_without_improvement += 1
                if epochs_without_improvement >= self.hypers["early_stopping_patience"]:
                    logger.info(
                        "Early stopping criterion reached after "
                        f"{self.hypers['early_stopping_patience']} epochs "
                        "without improvement."
                    )
                    break

    def save_checkpoint(self, model, path: Union[str, Path]):
        checkpoint = {
            "model_hypers": {
                "model_hypers": model.hypers,
                "dataset_info": model.dataset_info,
            },
            "model_state_dict": model.state_dict(),
            "train_hypers": self.hypers,
            "epoch": self.epoch,
            "optimizer_state_dict": self.optimizer_state_dict,
            "scheduler_state_dict": self.scheduler_state_dict,
        }
        torch.save(
            checkpoint,
            check_file_extension(path, ".ckpt"),
        )

    @classmethod
    def load_checkpoint(cls, path: Union[str, Path], train_hypers) -> "Trainer":

        # Load the checkpoint
        checkpoint = torch.load(path)
        model_hypers = checkpoint["model_hypers"]
        model_state_dict = checkpoint["model_state_dict"]
        epoch = checkpoint["epoch"]
        optimizer_state_dict = checkpoint["optimizer_state_dict"]
        scheduler_state_dict = checkpoint["scheduler_state_dict"]

        # Create the trainer
        trainer = cls(train_hypers)
        trainer.optimizer_state_dict = optimizer_state_dict
        trainer.scheduler_state_dict = scheduler_state_dict
        trainer.epoch = epoch

        # Create the model
        model = SoapBpnn(**model_hypers)
        model.load_state_dict(model_state_dict)

        return trainer<|MERGE_RESOLUTION|>--- conflicted
+++ resolved
@@ -88,7 +88,9 @@
             logger.info(f"Training on device {device} with dtype {dtype}")
         model.to(device=device, dtype=dtype)
         if is_distributed:
-            model = DistributedDataParallel(model, device_ids=[device], find_unused_parameters=True)
+            model = DistributedDataParallel(
+                model, device_ids=[device], find_unused_parameters=True
+            )
 
         # Calculate and set the composition weights for all targets:
         logger.info("Calculating composition weights")
@@ -111,14 +113,10 @@
                     atomic_types.append(key)
                     fixed_weights[ii] = weight
 
-<<<<<<< HEAD
-                if not set(atomic_types) == set((model.module if is_distributed else model).atomic_types):
-=======
                 if (
                     not set(atomic_types)
                     == (model.module if is_distributed else model).atomic_types
                 ):
->>>>>>> 96f2c74f
                     raise ValueError(
                         "Supplied atomic types are not present in the dataset."
                     )
