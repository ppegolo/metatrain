--- conflicted
+++ resolved
@@ -241,31 +241,6 @@
     check_consistency: bool,
 ) -> Dict[str, TensorMap]:
     if is_exported(model):
-<<<<<<< HEAD
-        try:
-            # put together an EvaluationOptions object
-            options = ModelEvaluationOptions(
-                length_unit="",  # this is only needed for unit conversions in MD engines
-                outputs={
-                    key: ModelOutput(
-                        quantity=value.quantity, unit=value.unit, per_atom=value.per_atom
-                    )
-                    for key, value in targets.items()
-                },
-            )
-            # we check consistency here because this could be called from eval
-            return model(systems, options, check_consistency=True)
-        except RuntimeError:
-            return model(
-                systems,
-                {
-                    key: ModelOutput(
-                        quantity=value.quantity, unit=value.unit, per_atom=value.per_atom
-                    )
-                    for key, value in targets.items()
-                },
-            )
-=======
         # put together an EvaluationOptions object
         options = ModelEvaluationOptions(
             length_unit="",  # this is only needed for unit conversions in MD engines
@@ -277,7 +252,6 @@
             },
         )
         return model(systems, options, check_consistency=check_consistency)
->>>>>>> cf8c65b4
     else:
         return model(
             systems,
@@ -327,11 +301,7 @@
     for nl_options in system.known_neighbor_lists():
         nl = system.get_neighbor_list(nl_options)
         nl = metatensor.torch.detach_block(nl)
-<<<<<<< HEAD
-        register_autograd_neighbors(new_system, nl)
-=======
         register_autograd_neighbors(new_system, nl, check_consistency)
->>>>>>> cf8c65b4
         new_system.add_neighbor_list(nl_options, nl)
 
     return new_system, strain