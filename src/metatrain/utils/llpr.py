from typing import Dict, List, Optional

import metatensor.torch
import numpy as np
import torch
from metatensor.torch import Labels, TensorBlock, TensorMap
from metatensor.torch.atomistic import (
    ModelCapabilities,
    ModelEvaluationOptions,
    ModelOutput,
    System,
)
from torch.utils.data import DataLoader


class LLPRUncertaintyModel(torch.nn.Module):
    """A wrapper that adds LLPR uncertainties to a model.

    In order to be compatible with this class, a model needs to have the last-layer
    feature size available as an attribute (with the ``last_layer_feature_size`` name)
    and be capable of returning last-layer features (see auxiliary outputs in
    metatrain), optionally per atom to calculate LPRs with the LLPR method.

    :param model: The model to wrap.
    """

    def __init__(
        self,
        model: torch.jit._script.RecursiveScriptModule,
    ) -> None:
        super().__init__()

        self.model = model
        self.ll_feat_size = self.model._module.last_layer_feature_size

        # update capabilities: now we have additional outputs for the uncertainty
        old_capabilities = self.model.capabilities()
        additional_capabilities = {}
        self.uncertainty_multipliers = {}
        for name, output in old_capabilities.outputs.items():
            if name.startswith("mtt::aux"):
                continue  # auxiliary output
            uncertainty_name = f"mtt::aux::{name.replace('mtt::', '')}_uncertainty"
            additional_capabilities[uncertainty_name] = ModelOutput(
                quantity="",
                unit=f"({output.unit})^2",
                per_atom=True,
            )
            self.uncertainty_multipliers[uncertainty_name] = 1.0
        self.capabilities = ModelCapabilities(
            outputs={**old_capabilities.outputs, **additional_capabilities},
            atomic_types=old_capabilities.atomic_types,
            interaction_range=old_capabilities.interaction_range,
            length_unit=old_capabilities.length_unit,
            supported_devices=old_capabilities.supported_devices,
            dtype=old_capabilities.dtype,
        )

        # register covariance and inverse covariance buffers
        self.register_buffer(
            "covariance",
            torch.zeros(
                (self.ll_feat_size, self.ll_feat_size),
                device=next(self.model.parameters()).device,
                dtype=next(self.model.parameters()).dtype,
            ),
        )
        self.register_buffer(
            "inv_covariance",
            torch.zeros(
                (self.ll_feat_size, self.ll_feat_size),
                device=next(self.model.parameters()).device,
                dtype=next(self.model.parameters()).dtype,
            ),
        )

        # flags
        self.covariance_computed = False
        self.inv_covariance_computed = False
        self.is_calibrated = False

    def forward(
        self,
        systems: List[System],
        outputs: Dict[str, ModelOutput],
        selected_atoms: Optional[Labels] = None,
    ) -> Dict[str, TensorMap]:

        if not self.inv_covariance_computed:
            raise ValueError(
                "Trying to predict with LLPR, but inverse covariance has not "
                "been computed yet."
            )

        if all("_uncertainty" not in output for output in outputs):
            # no uncertainties requested
            options = ModelEvaluationOptions(
                length_unit="",
                outputs=outputs,
                selected_atoms=selected_atoms,
            )
            return self.model(systems, options, check_consistency=False)

        per_atom_all_targets = [output.per_atom for output in outputs.values()]
        # impose either all per atom or all not per atom
        if not all(per_atom_all_targets) and any(per_atom_all_targets):
            raise ValueError(
                "All output uncertainties must be either be requested per "
                "atom or not per atom with LLPR."
            )
        per_atom = per_atom_all_targets[0]
        outputs_for_model = {
            "mtt::aux::last_layer_features": ModelOutput(
                quantity="",
                unit="",
                per_atom=per_atom,
            ),
        }
        for name, output in outputs.items():
            # remove uncertainties from the requested outputs for the
            # wrapped model
            if name.startswith("mtt::aux") and name.endswith("_uncertainty"):
                continue
            if name.endswith("_ensemble"):
                continue
            outputs_for_model[name] = output

        options = ModelEvaluationOptions(
            length_unit="",
            outputs=outputs_for_model,
            selected_atoms=selected_atoms,
        )
        return_dict = self.model(systems, options, check_consistency=False)

        ll_features = return_dict["mtt::aux::last_layer_features"]

        # the code is the same for PR and LPR
        one_over_pr_values = torch.einsum(
            "ij, jk, ik -> i",
            ll_features.block().values,
            self.inv_covariance,
            ll_features.block().values,
        ).unsqueeze(1)
        one_over_pr = TensorMap(
            keys=Labels(
                names=["_"],
                values=torch.tensor([[0]], device=ll_features.block().values.device),
            ),
            blocks=[
                TensorBlock(
                    values=one_over_pr_values,
                    samples=ll_features.block().samples,
                    components=ll_features.block().components,
                    properties=Labels(
                        names=["_"],
                        values=torch.tensor(
                            [[0]], device=ll_features.block().values.device
                        ),
                    ),
                )
            ],
        )

        requested_uncertainties: List[str] = []
        for name in outputs.keys():
            if name.startswith("mtt::aux") and name.endswith("_uncertainty"):
                requested_uncertainties.append(name)

        for name in requested_uncertainties:
            return_dict[name] = metatensor.torch.multiply(
                one_over_pr, self.uncertainty_multipliers[name]
            )

<<<<<<< HEAD
        # # now deal with potential ensembles (see generate_ensemble method)
        # requested_ensembles: List[str] = []
        # for name in outputs.keys():
        #     if name.endswith("_ensemble"):
        #         requested_ensembles.append(name)

        # for name in requested_ensembles:
        #     ensemble_weights = getattr(self, name + "_weights")
        #     ensemble_values = torch.einsum(
        #         "ij, jk -> ik",
        #         ll_features.block().values,
        #         ensemble_weights,
        #     )
        #     ensemble = TensorMap(
        #         keys=Labels(
        #             names=["_"],
        #             values=torch.tensor(
        #                 [[0]], device=ll_features.block().values.device
        #             ),
        #         ),
        #         blocks=[
        #             TensorBlock(
        #                 values=ensemble_values,
        #                 samples=ll_features.block().samples,
        #                 components=ll_features.block().components,
        #                 properties=Labels(
        #                     names=["ensemble_member"],
        #                     values=torch.arange(
        #                         ensemble_values.shape[1], device=ensemble_values.device
        #                     ).unsqueeze(1),
        #                 ),
        #             )
        #         ],
        #     )
        #     return_dict[name] = ensemble
=======
        # now deal with potential ensembles (see generate_ensemble method)
        requested_ensembles: List[str] = []
        for name in outputs.keys():
            if name.endswith("_ensemble"):
                requested_ensembles.append(name)

        for name in requested_ensembles:
            # get the ensemble weights (getattr not supported by torchscript)
            ensemble_weights = torch.tensor(0.0)
            for buffer_name, buffer in self.named_buffers():
                if buffer_name == name + "_weights":
                    ensemble_weights = buffer
            # the ensemble weights should always be found (checks are performed
            # in the generate_ensemble method and in the metatensor wrapper)
            ensemble_values = torch.einsum(
                "ij, jk -> ik",
                ll_features.block().values,
                ensemble_weights,
            )
            ensemble = TensorMap(
                keys=Labels(
                    names=["_"],
                    values=torch.tensor(
                        [[0]], device=ll_features.block().values.device
                    ),
                ),
                blocks=[
                    TensorBlock(
                        values=ensemble_values,
                        samples=ll_features.block().samples,
                        components=ll_features.block().components,
                        properties=Labels(
                            names=["ensemble_member"],
                            values=torch.arange(
                                ensemble_values.shape[1], device=ensemble_values.device
                            ).unsqueeze(1),
                        ),
                    )
                ],
            )
            return_dict[name] = ensemble
>>>>>>> 67ffab62

        # remove the last-layer features from return_dict if they were not requested
        if "mtt::aux::last_layer_features" not in outputs:
            return_dict.pop("mtt::aux::last_layer_features")

        return return_dict

    def compute_covariance(self, train_loader: DataLoader) -> None:
        """A function to compute the covariance matrix for a training set.

        The covariance is stored as a buffer in the model.

        :param train_loader: A PyTorch DataLoader with the training data.
            The individual samples need to be compatible with the ``Dataset``
            class in ``metatrain``.
        """
        device = self.covariance.device
        for batch in train_loader:
            systems, _ = batch
            n_atoms = torch.tensor(
                [len(system.positions) for system in systems], device=device
            )
            systems = [system.to(device=device) for system in systems]
            outputs = {
                "mtt::aux::last_layer_features": ModelOutput(
                    quantity="",
                    unit="",
                    per_atom=False,
                )
            }
            options = ModelEvaluationOptions(
                length_unit="",
                outputs=outputs,
            )
            output = self.model(systems, options, check_consistency=False)
            ll_feat_tmap = output["mtt::aux::last_layer_features"]
            ll_feats = ll_feat_tmap.block().values.detach() / n_atoms.unsqueeze(1)
            self.covariance += ll_feats.T @ ll_feats
        self.covariance_computed = True

    @torch.jit.export
    def compute_inverse_covariance(self, regularizer: Optional[float] = None):
        """A function to compute the inverse covariance matrix.

        The inverse covariance is stored as a buffer in the model.

        :param regularizer: A regularization parameter to ensure the matrix is
            invertible. If not provided, the function will try to compute the
            inverse without regularization and increase the regularization
            parameter until the matrix is invertible.
        """
        if regularizer is not None:
            self.inv_covariance = torch.inverse(
                self.covariance
                + regularizer
                * torch.eye(self.ll_feat_size, device=self.covariance.device)
            )
        else:
            # Try with an increasingly high regularization parameter until
            # the matrix is invertible
            for log10_sigma_squared in torch.linspace(-20.0, 16.0, 33):
                if not is_psd(
                    self.covariance
                    + 10**log10_sigma_squared
                    * torch.eye(self.ll_feat_size, device=self.covariance.device)
                ):
                    continue
                else:
                    inverse = torch.inverse(
                        self.covariance
                        + 10 ** (log10_sigma_squared + 2.0)  # make sure
                        * torch.eye(self.ll_feat_size, device=self.covariance.device)
                    )
                    self.inv_covariance = (inverse + inverse.T) / 2.0
                    break
        self.inv_covariance_computed = True

    def calibrate(self, valid_loader: DataLoader):
        """
        Calibrate the LLPR model.

        This function computes the calibration constants (one for each output)
        that are used to scale the uncertainties in the LLPR model. The
        calibration is performed in a simple way by computing the calibration
        constant as the mean of the squared residuals divided by the mean of
        the non-calibrated uncertainties.

        :param valid_loader: A data loader with the validation data.
            This data loader should be generated from a dataset from the
            ``Dataset`` class in ``metatrain.utils.data``.
        """
        # calibrate the LLPR
        device = self.covariance.device
        all_predictions = {}  # type: ignore
        all_targets = {}  # type: ignore
        all_uncertainties = {}  # type: ignore
        for batch in valid_loader:
            systems, targets = batch
            systems = [system.to(device=device) for system in systems]
            targets = {
                name: target.to(device=device) for name, target in targets.items()
            }
            # evaluate the targets and their uncertainties, not per atom
            requested_outputs = {}
            for name in targets:
                requested_outputs[name] = ModelOutput(
                    quantity="",
                    unit="",
                    per_atom=False,
                )
                uncertainty_name = f"mtt::aux::{name.replace('mtt::', '')}_uncertainty"
                requested_outputs[uncertainty_name] = ModelOutput(
                    quantity="",
                    unit="",
                    per_atom=False,
                )
            outputs = self.forward(systems, requested_outputs)
            for name, target in targets.items():
                uncertainty_name = f"mtt::aux::{name.replace('mtt::', '')}_uncertainty"
                if name not in all_predictions:
                    all_predictions[name] = []
                    all_targets[name] = []
                    all_uncertainties[uncertainty_name] = []
                all_predictions[name].append(outputs[name].block().values)
                all_targets[name].append(target.block().values)
                all_uncertainties[uncertainty_name].append(
                    outputs[uncertainty_name].block().values
                )

        for name in all_predictions:
            all_predictions[name] = torch.cat(all_predictions[name], dim=0)
            all_targets[name] = torch.cat(all_targets[name], dim=0)
            uncertainty_name = f"mtt::aux::{name.replace('mtt::', '')}_uncertainty"
            all_uncertainties[uncertainty_name] = torch.cat(
                all_uncertainties[uncertainty_name], dim=0
            )

        for name in all_predictions:
            # compute the uncertainty multiplier
            residuals = all_predictions[name] - all_targets[name]
            uncertainty_name = f"mtt::aux::{name.replace('mtt::', '')}_uncertainty"
            uncertainties = all_uncertainties[uncertainty_name]
            self.uncertainty_multipliers[uncertainty_name] = torch.mean(
                residuals**2 / uncertainties
            ).item()

        self.is_calibrated = True

    def generate_ensemble(
        self, weight_tensors: Dict[str, torch.Tensor], n_members: int
    ) -> None:
        """Generate an ensemble of weights for the model.

        The ensemble is generated by sampling from a multivariate normal
        distribution with mean given by the input weights and covariance given
        by the inverse covariance matrix.

        :param weight_tensors: A dictionary with the weights for the ensemble.
            The keys should be the names of the weights in the model and the
            values should be 1D PyTorch tensors.
        :param n_members: The number of members in the ensemble.
        """
        # note: we could also allow n_members to be different for each output

        # basic checks
        if not self.is_calibrated:
            raise ValueError(
                "LLPR model needs to be calibrated before generating ensembles"
            )
        for key in weight_tensors:
            if key not in self.capabilities.outputs.keys():
                raise ValueError(f"Output '{key}' not supported by model")
            if len(weight_tensors[key].shape) != 1:
                raise ValueError("All weights must be 1D tensors")

        # sampling; each member is sampled from a multivariate normal distribution
        # with mean given by the input weights and covariance given by the inverse
        # covariance matrix
        device = self.inv_covariance.device
        dtype = self.inv_covariance.dtype
        for name, weights in weight_tensors.items():
            rng = np.random.default_rng()
            ensemble_weights = rng.multivariate_normal(
                weights.clone().detach().cpu().numpy(),
                self.inv_covariance.clone().detach().cpu().numpy()
                * self.uncertainty_multipliers[
                    "mtt::aux::" + name.replace("_ensemble", "") + "_uncertainty"
                ],
                size=n_members,
                method="svd",
            ).T
            ensemble_weights = torch.tensor(
                ensemble_weights, device=device, dtype=dtype
            )
            if not name.startswith("mtt::"):
                mtt_name = "mtt::" + name
            else:
                mtt_name = name
            self.register_buffer(
                mtt_name + "_ensemble_weights",
                ensemble_weights,
            )

        # add the ensembles to the capabilities
        old_outputs = self.capabilities.outputs
        new_outputs = {}
        for name in weight_tensors.keys():
            if not name.startswith("mtt::"):
                mtt_name = "mtt::" + name
            else:
                mtt_name = name
            new_name = f"{mtt_name}_ensemble"
            new_outputs[new_name] = ModelOutput(
                quantity=old_outputs[name].quantity,
                unit=old_outputs[name].unit,
                per_atom=old_outputs[name].per_atom,
            )
        self.capabilities = ModelCapabilities(
            outputs={**old_outputs, **new_outputs},
            atomic_types=self.capabilities.atomic_types,
            interaction_range=self.capabilities.interaction_range,
            length_unit=self.capabilities.length_unit,
            supported_devices=self.capabilities.supported_devices,
            dtype=self.capabilities.dtype,
        )


def is_psd(x):
    return torch.all(torch.linalg.eigvalsh(x) >= 0.0)<|MERGE_RESOLUTION|>--- conflicted
+++ resolved
@@ -171,43 +171,6 @@
                 one_over_pr, self.uncertainty_multipliers[name]
             )
 
-<<<<<<< HEAD
-        # # now deal with potential ensembles (see generate_ensemble method)
-        # requested_ensembles: List[str] = []
-        # for name in outputs.keys():
-        #     if name.endswith("_ensemble"):
-        #         requested_ensembles.append(name)
-
-        # for name in requested_ensembles:
-        #     ensemble_weights = getattr(self, name + "_weights")
-        #     ensemble_values = torch.einsum(
-        #         "ij, jk -> ik",
-        #         ll_features.block().values,
-        #         ensemble_weights,
-        #     )
-        #     ensemble = TensorMap(
-        #         keys=Labels(
-        #             names=["_"],
-        #             values=torch.tensor(
-        #                 [[0]], device=ll_features.block().values.device
-        #             ),
-        #         ),
-        #         blocks=[
-        #             TensorBlock(
-        #                 values=ensemble_values,
-        #                 samples=ll_features.block().samples,
-        #                 components=ll_features.block().components,
-        #                 properties=Labels(
-        #                     names=["ensemble_member"],
-        #                     values=torch.arange(
-        #                         ensemble_values.shape[1], device=ensemble_values.device
-        #                     ).unsqueeze(1),
-        #                 ),
-        #             )
-        #         ],
-        #     )
-        #     return_dict[name] = ensemble
-=======
         # now deal with potential ensembles (see generate_ensemble method)
         requested_ensembles: List[str] = []
         for name in outputs.keys():
@@ -249,7 +212,6 @@
                 ],
             )
             return_dict[name] = ensemble
->>>>>>> 67ffab62
 
         # remove the last-layer features from return_dict if they were not requested
         if "mtt::aux::last_layer_features" not in outputs:
